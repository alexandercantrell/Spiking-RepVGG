from datetime import datetime
import json
import os
import time
import torch
import torch.backends.cudnn as cudnn
from torch.utils.tensorboard import SummaryWriter
import warnings

from spikingjelly.activation_based import functional

from train.arguments import get_args_parser
from train.utils import set_seeds, set_deterministic, make_output_tree, init_distributed_mode, is_main_process, load_checkpoint, save_latest, save_checkpoint, reduce_across_processes
from train.logger import create_logger
from train import build_loaders, build_model, build_scheduler, build_optimizer
from train.ema import ExponentialMovingAverage
from train.metrics import MetricLogger, SmoothedValue, accuracy

def main(args):
    data_loader_train, data_loader_val = build_loaders(args)

    model = build_model(args)
    logger.info(str(model))
    
    if args.distributed and args.sync_bn:
        model = torch.nn.SyncBatchNorm.convert_sync_batchnorm(model)

    criterion = torch.nn.CrossEntropyLoss(label_smoothing=args.label_smoothing)

    optimizer = build_optimizer(args, model)

    if args.disable_amp:
        scaler = None
    else:
        scaler = torch.cuda.amp.GradScaler()
    
    lr_scheduler = build_scheduler(args, optimizer)

    model_without_ddp = model
    if args.distributed:
        model = torch.nn.parallel.DistributedDataParallel(model, device_ids=[args.gpu])
        model_without_ddp = model.module

    n_parameters = sum(p.numel() for p in model.parameters() if p.requires_grad)
    logger.info(f"number of params: {n_parameters}")
    if hasattr(model_without_ddp, 'flops'):
        flops = model_without_ddp.flops()
        logger.info(f"number of GFLOPs: {flops / 1e9}")

    max_accuracy = -1.0


    model_ema = None
    max_ema_accuracy = None
    if args.model_ema: #TODO: build ema function?
        adjust = args.world_size * args.batch_size * args.model_ema_steps / args.epochs
        alpha = 1.0 - args.model_ema_decay
        alpha = min(1.0,alpha*adjust)
        model_ema = ExponentialMovingAverage(model_without_ddp,device=torch.device(args.device), decay=1.0 - alpha)
        max_ema_accuracy = -1.0
        
    if args.resume is not None:
        max_accuracy, max_ema_accuracy = load_checkpoint(args, model_without_ddp, optimizer, lr_scheduler, logger, model_ema=model_ema)

    #TODO: throughput and eval for deploy.
    #TODO: generate deploy file.

    if args.throughput:
        torch.backends.cudnn.benchmark = False #TODO: check diff
        if model_ema:
            thru = throughput(args, model_ema, data_loader_val)
            logger.info(f"EMA Only throughput samples/sec: {thru:.2f}")
        else:
            thru = throughput(args, model, data_loader_val)
            logger.info(f"Only throughput samples/sec: {thru:.2f}")
        return

    if args.eval:
        torch.backends.cudnn.benchmark = False
        torch.backends.cudnn.deterministic = True
        if model_ema:
            acc1, acc5, loss = validate(args, model_ema, criterion, data_loader_val, is_ema=True)
            logger.info(f"EMA Only eval. top-1 acc, top-5 acc, loss: {acc1:.3f}, {acc5:.3f}, {loss:.5f}")
        else:
            acc1, acc5, loss = validate(args, model, criterion, data_loader_val)
            logger.info(f"Only eval. top-1 acc, top-5 acc, loss: {acc1:.3f}, {acc5:.3f}, {loss:.5f}")
        return
    
    logger.info("Start training")
    start_time = time.time()
    for epoch in range(args.start_epoch, args.epochs):
        if args.distributed:
            data_loader_train.sampler.set_epoch(epoch)
        train_loss, train_acc1, train_acc5 = train_one_epoch(args,model,criterion,optimizer,data_loader_train,epoch, 
                        model_ema=model_ema,scaler=scaler)
        lr_scheduler.step()
        if is_main_process():
            save_latest(args,epoch,model_without_ddp, max_accuracy, optimizer, lr_scheduler, model_ema=model_ema, max_ema_accuracy=max_ema_accuracy, scaler=scaler)
            tb_writer.add_scalar('train_loss',train_loss,epoch)
            tb_writer.add_scalar('train_acc1',train_acc1,epoch)
            tb_writer.add_scalar('train_acc5',train_acc5,epoch)

        if epoch % args.save_freq == 0 or epoch >= (args.epochs - 10):
            val_loss, val_acc1, val_acc5 = validate(args,model,criterion,data_loader_val)
            logger.info(f"Accuracy of the network at epoch {epoch}: {val_acc1:.3f}%")
            max_accuracy = max(max_accuracy, val_acc1)
            logger.info(f'Max accuracy: {max_accuracy:.2f}%')
            if is_main_process():
                save_checkpoint(args,epoch,model_without_ddp, max_accuracy, optimizer, lr_scheduler, model_ema=model_ema, max_ema_accuracy=max_ema_accuracy, scaler=scaler)
                tb_writer.add_scalar('val_loss',val_loss,epoch)
                tb_writer.add_scalar('val_acc1',val_acc1,epoch)
                tb_writer.add_scalar('val_acc5',val_acc5,epoch)
                if max_accuracy == val_acc1:
                    save_checkpoint(args, epoch, model_without_ddp, max_accuracy, optimizer, lr_scheduler,
                                    is_best=True, model_ema=model_ema, max_ema_accuracy=max_ema_accuracy, scaler=scaler)
            if model_ema:
                ema_val_loss, ema_val_acc1, ema_val_acc5 = validate(args,model_ema,criterion,data_loader_val,is_ema=True)
                logger.info(f"EMA Accuracy of the network at epoch {epoch} test images: {ema_val_acc1:.3f}%")
                max_ema_accuracy = max(max_ema_accuracy, ema_val_acc1)
                logger.info(f'EMA Max accuracy: {max_ema_accuracy:.2f}%')
                if is_main_process():
                    tb_writer.add_scalar('ema_val_loss',ema_val_loss,epoch)
                    tb_writer.add_scalar('ema_val_acc1',ema_val_acc1,epoch)
                    tb_writer.add_scalar('ema_val_acc5',ema_val_acc5,epoch)
                    if max_ema_accuracy == ema_val_acc1:
                        save_checkpoint(args, epoch, model_without_ddp, max_accuracy, optimizer, lr_scheduler, logger,
                                    is_best=True, is_ema=True, model_ema=model_ema, max_ema_accuracy=max_ema_accuracy, scaler=scaler)
    
    total_time = time.time() - start_time
    total_time_str = str(datetime.timedelta(seconds=int(total_time)))
    logger.info('Training time {}'.format(total_time_str))

def preprocess_sample(T : int, x:torch.Tensor):
    if T > 0:
        return x.unsqueeze(0).repeat(T,1,1,1,1)
    else:
        return x

def process_model_output(T: int, y:torch.Tensor): 
    #to consider: could check len(y.size()) instead of passing T
    if T > 0:
        return y.mean(0)
    else:
        return y
    
def train_one_epoch(args, model, criterion, optimizer, data_loader, epoch, model_ema=None, scaler=None):
    model.train()
    metric_logger = MetricLogger(delimiter=" ")
    metric_logger.add_meter("lr", SmoothedValue(window_size=1, fmt="{value:.4f}"))
    metric_logger.add_meter("img/s", SmoothedValue(window_size=10, fmt="{value:.2f}"))

    header = f"Epoch: [{epoch}/{args.epochs}]"
    for idx, (samples, targets) in enumerate(metric_logger.log_every(data_loader,args.print_freq, header,logger=logger)):
        start_time = time.time()
        optimizer.zero_grad(set_to_none=True)
        with torch.cuda.amp.autocast(dtype=torch.float16, enabled=scaler is not None):
            samples = preprocess_sample(args.T,samples)
            outputs = model(samples)
            outputs = process_model_output(args.T,outputs)
            loss = criterion(outputs, targets)

        if scaler is not None:
            scaler.scale(loss).backward()
            if args.clip_grad_norm is not None:
                #we should unscale the gradients of optimizer's assigned params if performing gradient clipping
                scaler.unscale_(optimizer)
                torch.nn.utils.clip_grad_norm_(model.parameters(),args.clip_grad_norm)
            scaler.step(optimizer)
            scaler.update()
        else:
            loss.backward()
            if args.clip_grad_norm is not None:
                torch.nn.utils.clip_grad_norm_(model.parameters(), args.clip_grad_norm)
            optimizer.step()
        functional.reset_net(model)

        if model_ema and idx % args.model_ema_steps == 0:
            model_ema.update_parameters(model)
            if epoch < args.lr_warmup_epochs:
                model.ema.n_averaged.fill_(0)
        
        acc1, acc5 = accuracy(outputs,targets,topk=(1,5))
        batch_size = targets.shape[0]
        metric_logger.update(loss=loss.item(), lr=optimizer.param_groups[0]["lr"])
        metric_logger.meters["acc1"].update(acc1.item(), n=batch_size)
        metric_logger.meters["acc5"].update(acc5.item(), n=batch_size)
        metric_logger.meters["img/s"].update(batch_size / (time.time() - start_time))
    metric_logger.synchronize_between_processes()
    train_loss, train_acc1, train_acc5 = metric_logger.loss.global_avg, metric_logger.acc1.global_avg, metric_logger.acc5.global_avg
    logger.info(f'Train: train_acc1={train_acc1:.3f}, train_acc5={train_acc5:.3f}, train_loss={train_loss:.6f}, samples/s={metric_logger.meters["img/s"]}')
    return train_loss, train_acc1, train_acc5

@torch.no_grad()
def validate(args,model,criterion,data_loader,is_ema=False,print_freq=100):
    model.eval()
    metric_logger = MetricLogger(delimiter="  ")
    header = f"Validation: {'EMA' if is_ema else ''}"
    
    num_processed_samples = 0
    start_time = time.time()
    with torch.cuda.amp.autocast(dtype=torch.float16, enabled = not args.disable_amp):
        for samples, targets in metric_logger.log_every(data_loader, print_freq, header, logger=logger):
            samples = preprocess_sample(args.T,samples)
            outputs = model(samples)
            functional.reset_net(model)
            #if args.lr_tta:
<<<<<<< HEAD
            #TODO: re-add
            outputs += model(torch.flip(samples,dims=[-1]))
            outputs = process_model_output(outputs)
=======
            #TODO: fix
            outputs += model(torch.flip(samples,dims=[-1]))
            outputs = process_model_output(args.T,outputs)
>>>>>>> 9a79fe37
            loss = criterion(outputs, targets)
            acc1, acc5 = accuracy(outputs,targets,topk=(1,5))
            # FIXME need to take into account that the datasets
            # could have been padded in distributed setup
            batch_size = targets.shape[0]
            metric_logger.update(loss=loss.item())
            metric_logger.meters["acc1"].update(acc1.item(),n=batch_size)
            metric_logger.meters["acc5"].update(acc5.item(), n=batch_size)
            num_processed_samples += batch_size
    num_processed_samples = reduce_across_processes(num_processed_samples)
    metric_logger.synchronize_between_processes()

    val_loss, val_acc1, val_acc5 = metric_logger.loss.global_avg, metric_logger.acc1.global_avg, metric_logger.acc5.global_avg
    logger.info(f'Test: val_acc1={val_acc1:.3f}, val_acc5={val_acc5:.3f}, val_loss={val_loss:.6f}, samples/s={num_processed_samples / (time.time() - start_time):.3f}')
    return val_loss, val_acc1, val_acc5

@torch.no_grad()
def throughput(args,model,data_loader):#TODO: add amp
    model.eval()
    for samples, targets in data_loader:
        samples = preprocess_sample(args.T,samples)
        batch_size = targets.shape[0]
        for _ in range(50):
            model(samples)
            if args.throughput_reset:
                functional.reset_net(model)
        torch.cuda.synchronize()
        logger.info(f"throughput averaged with 30 times")
        tic1 = time.time()
        for _ in range(30):
            model(samples)
            if args.throughput_reset:
                functional.reset_net(model)
        torch.cuda.synchronize()
        tic2 = time.time()
        throughput = 30 * batch_size / (tic2-tic1)
        logger.info(f"batch_size {batch_size} throughput {throughput}")
        return

if __name__ == '__main__':
    args = get_args_parser().parse_args()
    init_distributed_mode(args)
    make_output_tree(args)
    set_seeds(args.seed)
    if args.deterministic:
        cudnn.benchmark=False
        set_deterministic()
    else:
        cudnn.benchmark = True
    logger = create_logger(output_dir=args.output,dist_rank=0 if not args.distributed else args.rank, name=f"{args.arch}")
    if is_main_process():
        tb_writer = SummaryWriter(args.tb,purge_step=args.start_epoch)
        with open(os.path.join(args.tb,'command_args.txt'),'w') as command_args:
            json.dump(args.__dict__, command_args, indent=4)
    logger.info(json.dumps(args.__dict__))
    main(args)<|MERGE_RESOLUTION|>--- conflicted
+++ resolved
@@ -204,15 +204,9 @@
             outputs = model(samples)
             functional.reset_net(model)
             #if args.lr_tta:
-<<<<<<< HEAD
-            #TODO: re-add
-            outputs += model(torch.flip(samples,dims=[-1]))
-            outputs = process_model_output(outputs)
-=======
             #TODO: fix
             outputs += model(torch.flip(samples,dims=[-1]))
             outputs = process_model_output(args.T,outputs)
->>>>>>> 9a79fe37
             loss = criterion(outputs, targets)
             acc1, acc5 = accuracy(outputs,targets,topk=(1,5))
             # FIXME need to take into account that the datasets
